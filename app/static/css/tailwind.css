*, ::before, ::after {
  --tw-border-spacing-x: 0;
  --tw-border-spacing-y: 0;
  --tw-translate-x: 0;
  --tw-translate-y: 0;
  --tw-rotate: 0;
  --tw-skew-x: 0;
  --tw-skew-y: 0;
  --tw-scale-x: 1;
  --tw-scale-y: 1;
  --tw-pan-x:  ;
  --tw-pan-y:  ;
  --tw-pinch-zoom:  ;
  --tw-scroll-snap-strictness: proximity;
  --tw-gradient-from-position:  ;
  --tw-gradient-via-position:  ;
  --tw-gradient-to-position:  ;
  --tw-ordinal:  ;
  --tw-slashed-zero:  ;
  --tw-numeric-figure:  ;
  --tw-numeric-spacing:  ;
  --tw-numeric-fraction:  ;
  --tw-ring-inset:  ;
  --tw-ring-offset-width: 0px;
  --tw-ring-offset-color: #fff;
  --tw-ring-color: rgb(59 130 246 / 0.5);
  --tw-ring-offset-shadow: 0 0 #0000;
  --tw-ring-shadow: 0 0 #0000;
  --tw-shadow: 0 0 #0000;
  --tw-shadow-colored: 0 0 #0000;
  --tw-blur:  ;
  --tw-brightness:  ;
  --tw-contrast:  ;
  --tw-grayscale:  ;
  --tw-hue-rotate:  ;
  --tw-invert:  ;
  --tw-saturate:  ;
  --tw-sepia:  ;
  --tw-drop-shadow:  ;
  --tw-backdrop-blur:  ;
  --tw-backdrop-brightness:  ;
  --tw-backdrop-contrast:  ;
  --tw-backdrop-grayscale:  ;
  --tw-backdrop-hue-rotate:  ;
  --tw-backdrop-invert:  ;
  --tw-backdrop-opacity:  ;
  --tw-backdrop-saturate:  ;
  --tw-backdrop-sepia:  ;
  --tw-contain-size:  ;
  --tw-contain-layout:  ;
  --tw-contain-paint:  ;
  --tw-contain-style:  ;
}

::backdrop {
  --tw-border-spacing-x: 0;
  --tw-border-spacing-y: 0;
  --tw-translate-x: 0;
  --tw-translate-y: 0;
  --tw-rotate: 0;
  --tw-skew-x: 0;
  --tw-skew-y: 0;
  --tw-scale-x: 1;
  --tw-scale-y: 1;
  --tw-pan-x:  ;
  --tw-pan-y:  ;
  --tw-pinch-zoom:  ;
  --tw-scroll-snap-strictness: proximity;
  --tw-gradient-from-position:  ;
  --tw-gradient-via-position:  ;
  --tw-gradient-to-position:  ;
  --tw-ordinal:  ;
  --tw-slashed-zero:  ;
  --tw-numeric-figure:  ;
  --tw-numeric-spacing:  ;
  --tw-numeric-fraction:  ;
  --tw-ring-inset:  ;
  --tw-ring-offset-width: 0px;
  --tw-ring-offset-color: #fff;
  --tw-ring-color: rgb(59 130 246 / 0.5);
  --tw-ring-offset-shadow: 0 0 #0000;
  --tw-ring-shadow: 0 0 #0000;
  --tw-shadow: 0 0 #0000;
  --tw-shadow-colored: 0 0 #0000;
  --tw-blur:  ;
  --tw-brightness:  ;
  --tw-contrast:  ;
  --tw-grayscale:  ;
  --tw-hue-rotate:  ;
  --tw-invert:  ;
  --tw-saturate:  ;
  --tw-sepia:  ;
  --tw-drop-shadow:  ;
  --tw-backdrop-blur:  ;
  --tw-backdrop-brightness:  ;
  --tw-backdrop-contrast:  ;
  --tw-backdrop-grayscale:  ;
  --tw-backdrop-hue-rotate:  ;
  --tw-backdrop-invert:  ;
  --tw-backdrop-opacity:  ;
  --tw-backdrop-saturate:  ;
  --tw-backdrop-sepia:  ;
  --tw-contain-size:  ;
  --tw-contain-layout:  ;
  --tw-contain-paint:  ;
  --tw-contain-style:  ;
}

/*
! tailwindcss v3.4.17 | MIT License | https://tailwindcss.com
*/

/*
1. Prevent padding and border from affecting element width. (https://github.com/mozdevs/cssremedy/issues/4)
2. Allow adding a border to an element by just adding a border-width. (https://github.com/tailwindcss/tailwindcss/pull/116)
*/

*,
::before,
::after {
  box-sizing: border-box;
  /* 1 */
  border-width: 0;
  /* 2 */
  border-style: solid;
  /* 2 */
  border-color: #e5e7eb;
  /* 2 */
}

::before,
::after {
  --tw-content: '';
}

/*
1. Use a consistent sensible line-height in all browsers.
2. Prevent adjustments of font size after orientation changes in iOS.
3. Use a more readable tab size.
4. Use the user's configured `sans` font-family by default.
5. Use the user's configured `sans` font-feature-settings by default.
6. Use the user's configured `sans` font-variation-settings by default.
7. Disable tap highlights on iOS
*/

html,
:host {
  line-height: 1.5;
  /* 1 */
  -webkit-text-size-adjust: 100%;
  /* 2 */
  -moz-tab-size: 4;
  /* 3 */
  -o-tab-size: 4;
     tab-size: 4;
  /* 3 */
  font-family: Hiragino Kaku Gothic ProN, Hiragino Sans, Meiryo, system-ui, sans-serif;
  /* 4 */
  font-feature-settings: normal;
  /* 5 */
  font-variation-settings: normal;
  /* 6 */
  -webkit-tap-highlight-color: transparent;
  /* 7 */
}

/*
1. Remove the margin in all browsers.
2. Inherit line-height from `html` so users can set them as a class directly on the `html` element.
*/

body {
  margin: 0;
  /* 1 */
  line-height: inherit;
  /* 2 */
}

/*
1. Add the correct height in Firefox.
2. Correct the inheritance of border color in Firefox. (https://bugzilla.mozilla.org/show_bug.cgi?id=190655)
3. Ensure horizontal rules are visible by default.
*/

hr {
  height: 0;
  /* 1 */
  color: inherit;
  /* 2 */
  border-top-width: 1px;
  /* 3 */
}

/*
Add the correct text decoration in Chrome, Edge, and Safari.
*/

abbr:where([title]) {
  -webkit-text-decoration: underline dotted;
          text-decoration: underline dotted;
}

/*
Remove the default font size and weight for headings.
*/

h1,
h2,
h3,
h4,
h5,
h6 {
  font-size: inherit;
  font-weight: inherit;
}

/*
Reset links to optimize for opt-in styling instead of opt-out.
*/

a {
  color: inherit;
  text-decoration: inherit;
}

/*
Add the correct font weight in Edge and Safari.
*/

b,
strong {
  font-weight: bolder;
}

/*
1. Use the user's configured `mono` font-family by default.
2. Use the user's configured `mono` font-feature-settings by default.
3. Use the user's configured `mono` font-variation-settings by default.
4. Correct the odd `em` font sizing in all browsers.
*/

code,
kbd,
samp,
pre {
  font-family: ui-monospace, SFMono-Regular, Menlo, Monaco, Consolas, "Liberation Mono", "Courier New", monospace;
  /* 1 */
  font-feature-settings: normal;
  /* 2 */
  font-variation-settings: normal;
  /* 3 */
  font-size: 1em;
  /* 4 */
}

/*
Add the correct font size in all browsers.
*/

small {
  font-size: 80%;
}

/*
Prevent `sub` and `sup` elements from affecting the line height in all browsers.
*/

sub,
sup {
  font-size: 75%;
  line-height: 0;
  position: relative;
  vertical-align: baseline;
}

sub {
  bottom: -0.25em;
}

sup {
  top: -0.5em;
}

/*
1. Remove text indentation from table contents in Chrome and Safari. (https://bugs.chromium.org/p/chromium/issues/detail?id=999088, https://bugs.webkit.org/show_bug.cgi?id=201297)
2. Correct table border color inheritance in all Chrome and Safari. (https://bugs.chromium.org/p/chromium/issues/detail?id=935729, https://bugs.webkit.org/show_bug.cgi?id=195016)
3. Remove gaps between table borders by default.
*/

table {
  text-indent: 0;
  /* 1 */
  border-color: inherit;
  /* 2 */
  border-collapse: collapse;
  /* 3 */
}

/*
1. Change the font styles in all browsers.
2. Remove the margin in Firefox and Safari.
3. Remove default padding in all browsers.
*/

button,
input,
optgroup,
select,
textarea {
  font-family: inherit;
  /* 1 */
  font-feature-settings: inherit;
  /* 1 */
  font-variation-settings: inherit;
  /* 1 */
  font-size: 100%;
  /* 1 */
  font-weight: inherit;
  /* 1 */
  line-height: inherit;
  /* 1 */
  letter-spacing: inherit;
  /* 1 */
  color: inherit;
  /* 1 */
  margin: 0;
  /* 2 */
  padding: 0;
  /* 3 */
}

/*
Remove the inheritance of text transform in Edge and Firefox.
*/

button,
select {
  text-transform: none;
}

/*
1. Correct the inability to style clickable types in iOS and Safari.
2. Remove default button styles.
*/

button,
input:where([type='button']),
input:where([type='reset']),
input:where([type='submit']) {
  -webkit-appearance: button;
  /* 1 */
  background-color: transparent;
  /* 2 */
  background-image: none;
  /* 2 */
}

/*
Use the modern Firefox focus style for all focusable elements.
*/

:-moz-focusring {
  outline: auto;
}

/*
Remove the additional `:invalid` styles in Firefox. (https://github.com/mozilla/gecko-dev/blob/2f9eacd9d3d995c937b4251a5557d95d494c9be1/layout/style/res/forms.css#L728-L737)
*/

:-moz-ui-invalid {
  box-shadow: none;
}

/*
Add the correct vertical alignment in Chrome and Firefox.
*/

progress {
  vertical-align: baseline;
}

/*
Correct the cursor style of increment and decrement buttons in Safari.
*/

::-webkit-inner-spin-button,
::-webkit-outer-spin-button {
  height: auto;
}

/*
1. Correct the odd appearance in Chrome and Safari.
2. Correct the outline style in Safari.
*/

[type='search'] {
  -webkit-appearance: textfield;
  /* 1 */
  outline-offset: -2px;
  /* 2 */
}

/*
Remove the inner padding in Chrome and Safari on macOS.
*/

::-webkit-search-decoration {
  -webkit-appearance: none;
}

/*
1. Correct the inability to style clickable types in iOS and Safari.
2. Change font properties to `inherit` in Safari.
*/

::-webkit-file-upload-button {
  -webkit-appearance: button;
  /* 1 */
  font: inherit;
  /* 2 */
}

/*
Add the correct display in Chrome and Safari.
*/

summary {
  display: list-item;
}

/*
Removes the default spacing and border for appropriate elements.
*/

blockquote,
dl,
dd,
h1,
h2,
h3,
h4,
h5,
h6,
hr,
figure,
p,
pre {
  margin: 0;
}

fieldset {
  margin: 0;
  padding: 0;
}

legend {
  padding: 0;
}

ol,
ul,
menu {
  list-style: none;
  margin: 0;
  padding: 0;
}

/*
Reset default styling for dialogs.
*/

dialog {
  padding: 0;
}

/*
Prevent resizing textareas horizontally by default.
*/

textarea {
  resize: vertical;
}

/*
1. Reset the default placeholder opacity in Firefox. (https://github.com/tailwindlabs/tailwindcss/issues/3300)
2. Set the default placeholder color to the user's configured gray 400 color.
*/

input::-moz-placeholder, textarea::-moz-placeholder {
  opacity: 1;
  /* 1 */
  color: #9ca3af;
  /* 2 */
}

input::placeholder,
textarea::placeholder {
  opacity: 1;
  /* 1 */
  color: #9ca3af;
  /* 2 */
}

/*
Set the default cursor for buttons.
*/

button,
[role="button"] {
  cursor: pointer;
}

/*
Make sure disabled buttons don't get the pointer cursor.
*/

:disabled {
  cursor: default;
}

/*
1. Make replaced elements `display: block` by default. (https://github.com/mozdevs/cssremedy/issues/14)
2. Add `vertical-align: middle` to align replaced elements more sensibly by default. (https://github.com/jensimmons/cssremedy/issues/14#issuecomment-634934210)
   This can trigger a poorly considered lint error in some tools but is included by design.
*/

img,
svg,
video,
canvas,
audio,
iframe,
embed,
object {
  display: block;
  /* 1 */
  vertical-align: middle;
  /* 2 */
}

/*
Constrain images and videos to the parent width and preserve their intrinsic aspect ratio. (https://github.com/mozdevs/cssremedy/issues/14)
*/

img,
video {
  max-width: 100%;
  height: auto;
}

/* Make elements with the HTML hidden attribute stay hidden by default */

[hidden]:where(:not([hidden="until-found"])) {
  display: none;
}

.container {
  width: 100%;
}

@media (min-width: 640px) {
  .container {
    max-width: 640px;
  }
}

@media (min-width: 768px) {
  .container {
    max-width: 768px;
  }
}

@media (min-width: 1024px) {
  .container {
    max-width: 1024px;
  }
}

@media (min-width: 1280px) {
  .container {
    max-width: 1280px;
  }
}

@media (min-width: 1536px) {
  .container {
    max-width: 1536px;
  }
}

.sr-only {
  position: absolute;
  width: 1px;
  height: 1px;
  padding: 0;
  margin: -1px;
  overflow: hidden;
  clip: rect(0, 0, 0, 0);
  white-space: nowrap;
  border-width: 0;
}

.pointer-events-none {
  pointer-events: none;
}

.fixed {
  position: fixed;
}

.absolute {
  position: absolute;
}

.relative {
  position: relative;
}

.inset-0 {
  inset: 0px;
}

.inset-y-0 {
  top: 0px;
  bottom: 0px;
}

.-left-2 {
  left: -0.5rem;
}

.-top-2 {
  top: -0.5rem;
}

.bottom-0 {
  bottom: 0px;
}

.left-0 {
  left: 0px;
}

.right-0 {
  right: 0px;
}

.top-0 {
  top: 0px;
}

.z-50 {
  z-index: 50;
}

.col-span-2 {
  grid-column: span 2 / span 2;
}

.mx-1 {
  margin-left: 0.25rem;
  margin-right: 0.25rem;
}

.mx-4 {
  margin-left: 1rem;
  margin-right: 1rem;
}

.mx-auto {
  margin-left: auto;
  margin-right: auto;
}

.my-2 {
  margin-top: 0.5rem;
  margin-bottom: 0.5rem;
}

.my-3 {
  margin-top: 0.75rem;
  margin-bottom: 0.75rem;
}

.my-4 {
  margin-top: 1rem;
  margin-bottom: 1rem;
}

.my-6 {
  margin-top: 1.5rem;
  margin-bottom: 1.5rem;
}

.mb-1 {
  margin-bottom: 0.25rem;
}

.mb-12 {
  margin-bottom: 3rem;
}

.mb-2 {
  margin-bottom: 0.5rem;
}

.mb-3 {
  margin-bottom: 0.75rem;
}

.mb-4 {
  margin-bottom: 1rem;
}

.mb-6 {
  margin-bottom: 1.5rem;
}

.mb-8 {
  margin-bottom: 2rem;
}

.ml-1 {
  margin-left: 0.25rem;
}

.ml-2 {
  margin-left: 0.5rem;
}

.ml-3 {
  margin-left: 0.75rem;
}

.mr-1 {
  margin-right: 0.25rem;
}

.mr-2 {
  margin-right: 0.5rem;
}

.mr-3 {
  margin-right: 0.75rem;
}

.mt-1 {
  margin-top: 0.25rem;
}

.mt-12 {
  margin-top: 3rem;
}

.mt-2 {
  margin-top: 0.5rem;
}

.mt-3 {
  margin-top: 0.75rem;
}

.mt-4 {
  margin-top: 1rem;
}

.mt-6 {
  margin-top: 1.5rem;
}

.mt-8 {
  margin-top: 2rem;
}

.mt-auto {
  margin-top: auto;
}

.block {
  display: block;
}

.inline-block {
  display: inline-block;
}

.flex {
  display: flex;
}

.inline-flex {
  display: inline-flex;
}

.grid {
  display: grid;
}

.hidden {
  display: none;
}

.h-1 {
  height: 0.25rem;
}

.h-1\.5 {
  height: 0.375rem;
}

.h-10 {
  height: 2.5rem;
}

.h-12 {
  height: 3rem;
}

.h-2\.5 {
  height: 0.625rem;
}

.h-20 {
  height: 5rem;
}

.h-4 {
  height: 1rem;
}

.h-48 {
  height: 12rem;
}

.h-5 {
  height: 1.25rem;
}

.h-6 {
  height: 1.5rem;
}

.h-64 {
  height: 16rem;
}

.h-auto {
  height: auto;
}

.max-h-\[600px\] {
  max-height: 600px;
}

<<<<<<< HEAD
=======
.min-h-\[30px\] {
  min-height: 30px;
}

.min-h-\[60px\] {
  min-height: 60px;
}

>>>>>>> 120f94b8
.min-h-screen {
  min-height: 100vh;
}

.w-10 {
  width: 2.5rem;
}

.w-12 {
  width: 3rem;
}

.w-20 {
  width: 5rem;
}

.w-4 {
  width: 1rem;
}

.w-5 {
  width: 1.25rem;
}

.w-6 {
  width: 1.5rem;
}

.w-full {
  width: 100%;
}

.min-w-0 {
  min-width: 0px;
}

.max-w-2xl {
  max-width: 42rem;
}

.max-w-4xl {
  max-width: 56rem;
}

.max-w-7xl {
  max-width: 80rem;
}

.max-w-\[640px\] {
  max-width: 640px;
}

.max-w-md {
  max-width: 28rem;
}

.max-w-sm {
  max-width: 24rem;
}

.max-w-xl {
  max-width: 36rem;
}

.flex-1 {
  flex: 1 1 0%;
}

.flex-shrink-0 {
  flex-shrink: 0;
}

.flex-grow {
  flex-grow: 1;
}

.scale-100 {
  --tw-scale-x: 1;
  --tw-scale-y: 1;
  transform: translate(var(--tw-translate-x), var(--tw-translate-y)) rotate(var(--tw-rotate)) skewX(var(--tw-skew-x)) skewY(var(--tw-skew-y)) scaleX(var(--tw-scale-x)) scaleY(var(--tw-scale-y));
}

.scale-95 {
  --tw-scale-x: .95;
  --tw-scale-y: .95;
  transform: translate(var(--tw-translate-x), var(--tw-translate-y)) rotate(var(--tw-rotate)) skewX(var(--tw-skew-x)) skewY(var(--tw-skew-y)) scaleX(var(--tw-scale-x)) scaleY(var(--tw-scale-y));
}

.transform {
  transform: translate(var(--tw-translate-x), var(--tw-translate-y)) rotate(var(--tw-rotate)) skewX(var(--tw-skew-x)) skewY(var(--tw-skew-y)) scaleX(var(--tw-scale-x)) scaleY(var(--tw-scale-y));
}

@keyframes pulse {
  50% {
    opacity: .5;
  }
}

.animate-pulse {
  animation: pulse 2s cubic-bezier(0.4, 0, 0.6, 1) infinite;
}

@keyframes spin {
  to {
    transform: rotate(360deg);
  }
}

.animate-spin {
  animation: spin 1s linear infinite;
}

.cursor-not-allowed {
  cursor: not-allowed;
}

.cursor-pointer {
  cursor: pointer;
}

.appearance-none {
  -webkit-appearance: none;
     -moz-appearance: none;
          appearance: none;
}

.grid-cols-1 {
  grid-template-columns: repeat(1, minmax(0, 1fr));
}

.grid-cols-2 {
  grid-template-columns: repeat(2, minmax(0, 1fr));
}

.grid-cols-3 {
  grid-template-columns: repeat(3, minmax(0, 1fr));
}

.grid-cols-6 {
  grid-template-columns: repeat(6, minmax(0, 1fr));
}

.flex-col {
  flex-direction: column;
}

.items-start {
  align-items: flex-start;
}

.items-end {
  align-items: flex-end;
}

.items-center {
  align-items: center;
}

.justify-end {
  justify-content: flex-end;
}

.justify-center {
  justify-content: center;
}

.justify-between {
  justify-content: space-between;
}

.gap-2 {
  gap: 0.5rem;
}

.gap-3 {
  gap: 0.75rem;
}

.gap-4 {
  gap: 1rem;
}

.-space-y-px > :not([hidden]) ~ :not([hidden]) {
  --tw-space-y-reverse: 0;
  margin-top: calc(-1px * calc(1 - var(--tw-space-y-reverse)));
  margin-bottom: calc(-1px * var(--tw-space-y-reverse));
}

.space-x-2 > :not([hidden]) ~ :not([hidden]) {
  --tw-space-x-reverse: 0;
  margin-right: calc(0.5rem * var(--tw-space-x-reverse));
  margin-left: calc(0.5rem * calc(1 - var(--tw-space-x-reverse)));
}

.space-y-3 > :not([hidden]) ~ :not([hidden]) {
  --tw-space-y-reverse: 0;
  margin-top: calc(0.75rem * calc(1 - var(--tw-space-y-reverse)));
  margin-bottom: calc(0.75rem * var(--tw-space-y-reverse));
}

.space-y-4 > :not([hidden]) ~ :not([hidden]) {
  --tw-space-y-reverse: 0;
  margin-top: calc(1rem * calc(1 - var(--tw-space-y-reverse)));
  margin-bottom: calc(1rem * var(--tw-space-y-reverse));
}

.space-y-6 > :not([hidden]) ~ :not([hidden]) {
  --tw-space-y-reverse: 0;
  margin-top: calc(1.5rem * calc(1 - var(--tw-space-y-reverse)));
  margin-bottom: calc(1.5rem * var(--tw-space-y-reverse));
}

.space-y-8 > :not([hidden]) ~ :not([hidden]) {
  --tw-space-y-reverse: 0;
  margin-top: calc(2rem * calc(1 - var(--tw-space-y-reverse)));
  margin-bottom: calc(2rem * var(--tw-space-y-reverse));
}

.overflow-auto {
  overflow: auto;
}

.overflow-hidden {
  overflow: hidden;
}

.overflow-y-auto {
  overflow-y: auto;
}

.truncate {
  overflow: hidden;
  text-overflow: ellipsis;
  white-space: nowrap;
}

.whitespace-nowrap {
  white-space: nowrap;
}

.break-words {
  overflow-wrap: break-word;
}

.rounded {
  border-radius: 0.25rem;
}

.rounded-2xl {
  border-radius: 1rem;
}

.rounded-full {
  border-radius: 9999px;
}

.rounded-lg {
  border-radius: 0.5rem;
}

.rounded-md {
  border-radius: 0.375rem;
}

.rounded-none {
  border-radius: 0px;
}

.rounded-xl {
  border-radius: 0.75rem;
}

.rounded-b-lg {
  border-bottom-right-radius: 0.5rem;
  border-bottom-left-radius: 0.5rem;
}

.rounded-b-md {
  border-bottom-right-radius: 0.375rem;
  border-bottom-left-radius: 0.375rem;
}

.rounded-l-md {
  border-top-left-radius: 0.375rem;
  border-bottom-left-radius: 0.375rem;
}

.rounded-r-md {
  border-top-right-radius: 0.375rem;
  border-bottom-right-radius: 0.375rem;
}

.rounded-t-lg {
  border-top-left-radius: 0.5rem;
  border-top-right-radius: 0.5rem;
}

.rounded-t-md {
  border-top-left-radius: 0.375rem;
  border-top-right-radius: 0.375rem;
}

.rounded-t-sm {
  border-top-left-radius: 0.125rem;
  border-top-right-radius: 0.125rem;
}

.border {
  border-width: 1px;
}

.border-0 {
  border-width: 0px;
}

.border-b {
  border-bottom-width: 1px;
}

.border-l-4 {
  border-left-width: 4px;
}

.border-t {
  border-top-width: 1px;
}

.border-blue-100 {
  --tw-border-opacity: 1;
  border-color: rgb(219 234 254 / var(--tw-border-opacity, 1));
}

.border-blue-700 {
  --tw-border-opacity: 1;
  border-color: rgb(29 78 216 / var(--tw-border-opacity, 1));
}

.border-gray-100 {
  --tw-border-opacity: 1;
  border-color: rgb(243 244 246 / var(--tw-border-opacity, 1));
}

.border-gray-200 {
  --tw-border-opacity: 1;
  border-color: rgb(229 231 235 / var(--tw-border-opacity, 1));
}

.border-gray-300 {
  --tw-border-opacity: 1;
  border-color: rgb(209 213 219 / var(--tw-border-opacity, 1));
}

.border-green-200 {
  --tw-border-opacity: 1;
  border-color: rgb(187 247 208 / var(--tw-border-opacity, 1));
}

.border-green-400 {
  --tw-border-opacity: 1;
  border-color: rgb(74 222 128 / var(--tw-border-opacity, 1));
}

.border-red-200 {
  --tw-border-opacity: 1;
  border-color: rgb(254 202 202 / var(--tw-border-opacity, 1));
}

.border-red-400 {
  --tw-border-opacity: 1;
  border-color: rgb(248 113 113 / var(--tw-border-opacity, 1));
}

.border-transparent {
  border-color: transparent;
}

.border-yellow-200 {
  --tw-border-opacity: 1;
  border-color: rgb(254 240 138 / var(--tw-border-opacity, 1));
}

.border-yellow-400 {
  --tw-border-opacity: 1;
  border-color: rgb(250 204 21 / var(--tw-border-opacity, 1));
}

.bg-black {
  --tw-bg-opacity: 1;
  background-color: rgb(0 0 0 / var(--tw-bg-opacity, 1));
}

.bg-blue-100 {
  --tw-bg-opacity: 1;
  background-color: rgb(219 234 254 / var(--tw-bg-opacity, 1));
}

.bg-blue-50 {
  --tw-bg-opacity: 1;
  background-color: rgb(239 246 255 / var(--tw-bg-opacity, 1));
}

.bg-blue-600 {
  --tw-bg-opacity: 1;
  background-color: rgb(37 99 235 / var(--tw-bg-opacity, 1));
}

.bg-gray-100 {
  --tw-bg-opacity: 1;
  background-color: rgb(243 244 246 / var(--tw-bg-opacity, 1));
}

.bg-gray-200 {
  --tw-bg-opacity: 1;
  background-color: rgb(229 231 235 / var(--tw-bg-opacity, 1));
}

.bg-gray-300 {
  --tw-bg-opacity: 1;
  background-color: rgb(209 213 219 / var(--tw-bg-opacity, 1));
}

.bg-gray-50 {
  --tw-bg-opacity: 1;
  background-color: rgb(249 250 251 / var(--tw-bg-opacity, 1));
}

.bg-gray-500 {
  --tw-bg-opacity: 1;
  background-color: rgb(107 114 128 / var(--tw-bg-opacity, 1));
}

.bg-gray-600 {
  --tw-bg-opacity: 1;
  background-color: rgb(75 85 99 / var(--tw-bg-opacity, 1));
}

.bg-gray-700 {
  --tw-bg-opacity: 1;
  background-color: rgb(55 65 81 / var(--tw-bg-opacity, 1));
}

<<<<<<< HEAD
.bg-gray-900 {
  --tw-bg-opacity: 1;
  background-color: rgb(17 24 39 / var(--tw-bg-opacity, 1));
=======
.bg-gray-800 {
  --tw-bg-opacity: 1;
  background-color: rgb(31 41 55 / var(--tw-bg-opacity, 1));
>>>>>>> 120f94b8
}

.bg-green-50 {
  --tw-bg-opacity: 1;
  background-color: rgb(240 253 244 / var(--tw-bg-opacity, 1));
}

.bg-green-500 {
  --tw-bg-opacity: 1;
  background-color: rgb(34 197 94 / var(--tw-bg-opacity, 1));
}

<<<<<<< HEAD
=======
.bg-green-600 {
  --tw-bg-opacity: 1;
  background-color: rgb(22 163 74 / var(--tw-bg-opacity, 1));
}

>>>>>>> 120f94b8
.bg-red-50 {
  --tw-bg-opacity: 1;
  background-color: rgb(254 242 242 / var(--tw-bg-opacity, 1));
}

.bg-red-600 {
  --tw-bg-opacity: 1;
  background-color: rgb(220 38 38 / var(--tw-bg-opacity, 1));
}

.bg-white {
  --tw-bg-opacity: 1;
  background-color: rgb(255 255 255 / var(--tw-bg-opacity, 1));
}

.bg-yellow-100 {
  --tw-bg-opacity: 1;
  background-color: rgb(254 249 195 / var(--tw-bg-opacity, 1));
}

.bg-yellow-50 {
  --tw-bg-opacity: 1;
  background-color: rgb(254 252 232 / var(--tw-bg-opacity, 1));
}

.bg-opacity-50 {
  --tw-bg-opacity: 0.5;
}

.bg-opacity-75 {
  --tw-bg-opacity: 0.75;
}

.bg-gradient-to-r {
  background-image: linear-gradient(to right, var(--tw-gradient-stops));
}

.bg-gradient-to-t {
  background-image: linear-gradient(to top, var(--tw-gradient-stops));
}

.from-blue-200 {
  --tw-gradient-from: #bfdbfe var(--tw-gradient-from-position);
  --tw-gradient-to: rgb(191 219 254 / 0) var(--tw-gradient-to-position);
  --tw-gradient-stops: var(--tw-gradient-from), var(--tw-gradient-to);
}

.from-blue-50\/60 {
  --tw-gradient-from: rgb(239 246 255 / 0.6) var(--tw-gradient-from-position);
  --tw-gradient-to: rgb(239 246 255 / 0) var(--tw-gradient-to-position);
  --tw-gradient-stops: var(--tw-gradient-from), var(--tw-gradient-to);
}

.from-blue-600 {
  --tw-gradient-from: #2563eb var(--tw-gradient-from-position);
  --tw-gradient-to: rgb(37 99 235 / 0) var(--tw-gradient-to-position);
  --tw-gradient-stops: var(--tw-gradient-from), var(--tw-gradient-to);
}

.from-gray-100 {
  --tw-gradient-from: #f3f4f6 var(--tw-gradient-from-position);
  --tw-gradient-to: rgb(243 244 246 / 0) var(--tw-gradient-to-position);
  --tw-gradient-stops: var(--tw-gradient-from), var(--tw-gradient-to);
}

.from-gray-800 {
  --tw-gradient-from: #1f2937 var(--tw-gradient-from-position);
  --tw-gradient-to: rgb(31 41 55 / 0) var(--tw-gradient-to-position);
  --tw-gradient-stops: var(--tw-gradient-from), var(--tw-gradient-to);
}

.from-green-400 {
  --tw-gradient-from: #4ade80 var(--tw-gradient-from-position);
  --tw-gradient-to: rgb(74 222 128 / 0) var(--tw-gradient-to-position);
  --tw-gradient-stops: var(--tw-gradient-from), var(--tw-gradient-to);
}

.from-green-50 {
  --tw-gradient-from: #f0fdf4 var(--tw-gradient-from-position);
  --tw-gradient-to: rgb(240 253 244 / 0) var(--tw-gradient-to-position);
  --tw-gradient-stops: var(--tw-gradient-from), var(--tw-gradient-to);
}

.from-red-400 {
  --tw-gradient-from: #f87171 var(--tw-gradient-from-position);
  --tw-gradient-to: rgb(248 113 113 / 0) var(--tw-gradient-to-position);
  --tw-gradient-stops: var(--tw-gradient-from), var(--tw-gradient-to);
}

.from-red-50 {
  --tw-gradient-from: #fef2f2 var(--tw-gradient-from-position);
  --tw-gradient-to: rgb(254 242 242 / 0) var(--tw-gradient-to-position);
  --tw-gradient-stops: var(--tw-gradient-from), var(--tw-gradient-to);
}

.from-yellow-400 {
  --tw-gradient-from: #facc15 var(--tw-gradient-from-position);
  --tw-gradient-to: rgb(250 204 21 / 0) var(--tw-gradient-to-position);
  --tw-gradient-stops: var(--tw-gradient-from), var(--tw-gradient-to);
}

.from-yellow-50 {
  --tw-gradient-from: #fefce8 var(--tw-gradient-from-position);
  --tw-gradient-to: rgb(254 252 232 / 0) var(--tw-gradient-to-position);
  --tw-gradient-stops: var(--tw-gradient-from), var(--tw-gradient-to);
}

.to-gray-700 {
  --tw-gradient-to: #374151 var(--tw-gradient-to-position);
}

.to-gray-900 {
  --tw-gradient-to: #111827 var(--tw-gradient-to-position);
}

.to-green-100\/30 {
  --tw-gradient-to: rgb(220 252 231 / 0.3) var(--tw-gradient-to-position);
}

.to-green-300 {
  --tw-gradient-to: #86efac var(--tw-gradient-to-position);
}

.to-indigo-700 {
  --tw-gradient-to: #4338ca var(--tw-gradient-to-position);
}

.to-red-100\/30 {
  --tw-gradient-to: rgb(254 226 226 / 0.3) var(--tw-gradient-to-position);
}

.to-red-300 {
  --tw-gradient-to: #fca5a5 var(--tw-gradient-to-position);
}

.to-sky-200 {
  --tw-gradient-to: #bae6fd var(--tw-gradient-to-position);
}

.to-sky-50\/60 {
  --tw-gradient-to: rgb(240 249 255 / 0.6) var(--tw-gradient-to-position);
}

.to-white {
  --tw-gradient-to: #fff var(--tw-gradient-to-position);
}

.to-yellow-100\/30 {
  --tw-gradient-to: rgb(254 249 195 / 0.3) var(--tw-gradient-to-position);
}

.to-yellow-300 {
  --tw-gradient-to: #fde047 var(--tw-gradient-to-position);
}

.p-0 {
  padding: 0px;
}

.p-1 {
  padding: 0.25rem;
}

.p-2 {
  padding: 0.5rem;
}

.p-3 {
  padding: 0.75rem;
}

.p-4 {
  padding: 1rem;
}

.p-5 {
  padding: 1.25rem;
}

.p-6 {
  padding: 1.5rem;
}

.p-8 {
  padding: 2rem;
}

.px-1 {
  padding-left: 0.25rem;
  padding-right: 0.25rem;
}

.px-2 {
  padding-left: 0.5rem;
  padding-right: 0.5rem;
}

.px-2\.5 {
  padding-left: 0.625rem;
  padding-right: 0.625rem;
}

.px-3 {
  padding-left: 0.75rem;
  padding-right: 0.75rem;
}

.px-4 {
  padding-left: 1rem;
  padding-right: 1rem;
}

.px-6 {
  padding-left: 1.5rem;
  padding-right: 1.5rem;
}

.py-0\.5 {
  padding-top: 0.125rem;
  padding-bottom: 0.125rem;
}

.py-1 {
  padding-top: 0.25rem;
  padding-bottom: 0.25rem;
}

.py-12 {
  padding-top: 3rem;
  padding-bottom: 3rem;
}

.py-16 {
  padding-top: 4rem;
  padding-bottom: 4rem;
}

.py-2 {
  padding-top: 0.5rem;
  padding-bottom: 0.5rem;
}

.py-3 {
  padding-top: 0.75rem;
  padding-bottom: 0.75rem;
}

.py-4 {
  padding-top: 1rem;
  padding-bottom: 1rem;
}

.py-5 {
  padding-top: 1.25rem;
  padding-bottom: 1.25rem;
}

.py-6 {
  padding-top: 1.5rem;
  padding-bottom: 1.5rem;
}

.py-8 {
  padding-top: 2rem;
  padding-bottom: 2rem;
}

.pb-1 {
  padding-bottom: 0.25rem;
}

.pb-2 {
  padding-bottom: 0.5rem;
}

.pb-4 {
  padding-bottom: 1rem;
}

.pl-10 {
  padding-left: 2.5rem;
}

.pl-3 {
  padding-left: 0.75rem;
}

.pr-3 {
  padding-right: 0.75rem;
}

.pt-2 {
  padding-top: 0.5rem;
}

.pt-4 {
  padding-top: 1rem;
}

.text-center {
  text-align: center;
}

.text-right {
  text-align: right;
}

.font-mono {
  font-family: ui-monospace, SFMono-Regular, Menlo, Monaco, Consolas, "Liberation Mono", "Courier New", monospace;
}

.text-2xl {
  font-size: 1.5rem;
  line-height: 2rem;
}

.text-3xl {
  font-size: 1.875rem;
  line-height: 2.25rem;
}

.text-base {
  font-size: 1rem;
  line-height: 1.5rem;
}

.text-lg {
  font-size: 1.125rem;
  line-height: 1.75rem;
}

.text-sm {
  font-size: 0.875rem;
  line-height: 1.25rem;
}

.text-xl {
  font-size: 1.25rem;
  line-height: 1.75rem;
}

.text-xs {
  font-size: 0.75rem;
  line-height: 1rem;
}

.font-bold {
  font-weight: 700;
}

.font-extrabold {
  font-weight: 800;
}

.font-medium {
  font-weight: 500;
}

.font-semibold {
  font-weight: 600;
}

<<<<<<< HEAD
=======
.uppercase {
  text-transform: uppercase;
}

.italic {
  font-style: italic;
}

.leading-relaxed {
  line-height: 1.625;
}

.tracking-wider {
  letter-spacing: 0.05em;
}

>>>>>>> 120f94b8
.text-amber-600 {
  --tw-text-opacity: 1;
  color: rgb(217 119 6 / var(--tw-text-opacity, 1));
}

.text-blue-500 {
  --tw-text-opacity: 1;
  color: rgb(59 130 246 / var(--tw-text-opacity, 1));
}

.text-blue-600 {
  --tw-text-opacity: 1;
  color: rgb(37 99 235 / var(--tw-text-opacity, 1));
}

.text-blue-700 {
  --tw-text-opacity: 1;
  color: rgb(29 78 216 / var(--tw-text-opacity, 1));
}

.text-blue-800 {
  --tw-text-opacity: 1;
  color: rgb(30 64 175 / var(--tw-text-opacity, 1));
}

.text-gray-300 {
  --tw-text-opacity: 1;
  color: rgb(209 213 219 / var(--tw-text-opacity, 1));
}

.text-gray-400 {
  --tw-text-opacity: 1;
  color: rgb(156 163 175 / var(--tw-text-opacity, 1));
}

.text-gray-500 {
  --tw-text-opacity: 1;
  color: rgb(107 114 128 / var(--tw-text-opacity, 1));
}

.text-gray-600 {
  --tw-text-opacity: 1;
  color: rgb(75 85 99 / var(--tw-text-opacity, 1));
}

.text-gray-700 {
  --tw-text-opacity: 1;
  color: rgb(55 65 81 / var(--tw-text-opacity, 1));
}

.text-gray-800 {
  --tw-text-opacity: 1;
  color: rgb(31 41 55 / var(--tw-text-opacity, 1));
}

.text-gray-900 {
  --tw-text-opacity: 1;
  color: rgb(17 24 39 / var(--tw-text-opacity, 1));
}

.text-green-400 {
  --tw-text-opacity: 1;
  color: rgb(74 222 128 / var(--tw-text-opacity, 1));
}

.text-green-600 {
  --tw-text-opacity: 1;
  color: rgb(22 163 74 / var(--tw-text-opacity, 1));
}

.text-green-700 {
  --tw-text-opacity: 1;
  color: rgb(21 128 61 / var(--tw-text-opacity, 1));
}

<<<<<<< HEAD
=======
.text-green-800 {
  --tw-text-opacity: 1;
  color: rgb(22 101 52 / var(--tw-text-opacity, 1));
}

.text-indigo-600 {
  --tw-text-opacity: 1;
  color: rgb(79 70 229 / var(--tw-text-opacity, 1));
}

>>>>>>> 120f94b8
.text-red-400 {
  --tw-text-opacity: 1;
  color: rgb(248 113 113 / var(--tw-text-opacity, 1));
}

.text-red-500 {
  --tw-text-opacity: 1;
  color: rgb(239 68 68 / var(--tw-text-opacity, 1));
}

.text-red-600 {
  --tw-text-opacity: 1;
  color: rgb(220 38 38 / var(--tw-text-opacity, 1));
}

.text-red-700 {
  --tw-text-opacity: 1;
  color: rgb(185 28 28 / var(--tw-text-opacity, 1));
}

.text-white {
  --tw-text-opacity: 1;
  color: rgb(255 255 255 / var(--tw-text-opacity, 1));
}

.text-yellow-500 {
  --tw-text-opacity: 1;
  color: rgb(234 179 8 / var(--tw-text-opacity, 1));
}

.text-yellow-600 {
  --tw-text-opacity: 1;
  color: rgb(202 138 4 / var(--tw-text-opacity, 1));
}

.text-yellow-800 {
  --tw-text-opacity: 1;
  color: rgb(133 77 14 / var(--tw-text-opacity, 1));
}

.underline {
  text-decoration-line: underline;
}

.placeholder-gray-400::-moz-placeholder {
  --tw-placeholder-opacity: 1;
  color: rgb(156 163 175 / var(--tw-placeholder-opacity, 1));
}

.placeholder-gray-400::placeholder {
  --tw-placeholder-opacity: 1;
  color: rgb(156 163 175 / var(--tw-placeholder-opacity, 1));
}

.placeholder-gray-500::-moz-placeholder {
  --tw-placeholder-opacity: 1;
  color: rgb(107 114 128 / var(--tw-placeholder-opacity, 1));
}

.placeholder-gray-500::placeholder {
  --tw-placeholder-opacity: 1;
  color: rgb(107 114 128 / var(--tw-placeholder-opacity, 1));
}

.opacity-0 {
  opacity: 0;
}

.opacity-100 {
  opacity: 1;
}

.opacity-25 {
  opacity: 0.25;
}

.opacity-50 {
  opacity: 0.5;
}

.opacity-75 {
  opacity: 0.75;
}

.shadow {
  --tw-shadow: 0 1px 3px 0 rgb(0 0 0 / 0.1), 0 1px 2px -1px rgb(0 0 0 / 0.1);
  --tw-shadow-colored: 0 1px 3px 0 var(--tw-shadow-color), 0 1px 2px -1px var(--tw-shadow-color);
  box-shadow: var(--tw-ring-offset-shadow, 0 0 #0000), var(--tw-ring-shadow, 0 0 #0000), var(--tw-shadow);
}

.shadow-lg {
  --tw-shadow: 0 10px 15px -3px rgb(0 0 0 / 0.1), 0 4px 6px -4px rgb(0 0 0 / 0.1);
  --tw-shadow-colored: 0 10px 15px -3px var(--tw-shadow-color), 0 4px 6px -4px var(--tw-shadow-color);
  box-shadow: var(--tw-ring-offset-shadow, 0 0 #0000), var(--tw-ring-shadow, 0 0 #0000), var(--tw-shadow);
}

.shadow-md {
  --tw-shadow: 0 4px 6px -1px rgb(0 0 0 / 0.1), 0 2px 4px -2px rgb(0 0 0 / 0.1);
  --tw-shadow-colored: 0 4px 6px -1px var(--tw-shadow-color), 0 2px 4px -2px var(--tw-shadow-color);
  box-shadow: var(--tw-ring-offset-shadow, 0 0 #0000), var(--tw-ring-shadow, 0 0 #0000), var(--tw-shadow);
}

.shadow-sm {
  --tw-shadow: 0 1px 2px 0 rgb(0 0 0 / 0.05);
  --tw-shadow-colored: 0 1px 2px 0 var(--tw-shadow-color);
  box-shadow: var(--tw-ring-offset-shadow, 0 0 #0000), var(--tw-ring-shadow, 0 0 #0000), var(--tw-shadow);
}

.shadow-xl {
  --tw-shadow: 0 20px 25px -5px rgb(0 0 0 / 0.1), 0 8px 10px -6px rgb(0 0 0 / 0.1);
  --tw-shadow-colored: 0 20px 25px -5px var(--tw-shadow-color), 0 8px 10px -6px var(--tw-shadow-color);
  box-shadow: var(--tw-ring-offset-shadow, 0 0 #0000), var(--tw-ring-shadow, 0 0 #0000), var(--tw-shadow);
}

.transition {
  transition-property: color, background-color, border-color, text-decoration-color, fill, stroke, opacity, box-shadow, transform, filter, -webkit-backdrop-filter;
  transition-property: color, background-color, border-color, text-decoration-color, fill, stroke, opacity, box-shadow, transform, filter, backdrop-filter;
  transition-property: color, background-color, border-color, text-decoration-color, fill, stroke, opacity, box-shadow, transform, filter, backdrop-filter, -webkit-backdrop-filter;
  transition-timing-function: cubic-bezier(0.4, 0, 0.2, 1);
  transition-duration: 150ms;
}

.transition-all {
  transition-property: all;
  transition-timing-function: cubic-bezier(0.4, 0, 0.2, 1);
  transition-duration: 150ms;
}

.transition-colors {
  transition-property: color, background-color, border-color, text-decoration-color, fill, stroke;
  transition-timing-function: cubic-bezier(0.4, 0, 0.2, 1);
  transition-duration: 150ms;
}

.transition-opacity {
  transition-property: opacity;
  transition-timing-function: cubic-bezier(0.4, 0, 0.2, 1);
  transition-duration: 150ms;
}

.duration-200 {
  transition-duration: 200ms;
}

.duration-300 {
  transition-duration: 300ms;
}

.ease-in {
  transition-timing-function: cubic-bezier(0.4, 0, 1, 1);
}

.ease-in-out {
  transition-timing-function: cubic-bezier(0.4, 0, 0.2, 1);
}

.ease-out {
  transition-timing-function: cubic-bezier(0, 0, 0.2, 1);
}

.hover\:bg-blue-100:hover {
  --tw-bg-opacity: 1;
  background-color: rgb(219 234 254 / var(--tw-bg-opacity, 1));
}

.hover\:bg-blue-700:hover {
  --tw-bg-opacity: 1;
  background-color: rgb(29 78 216 / var(--tw-bg-opacity, 1));
}

.hover\:bg-gray-100:hover {
  --tw-bg-opacity: 1;
  background-color: rgb(243 244 246 / var(--tw-bg-opacity, 1));
}

.hover\:bg-gray-300:hover {
  --tw-bg-opacity: 1;
  background-color: rgb(209 213 219 / var(--tw-bg-opacity, 1));
}

.hover\:bg-gray-50:hover {
  --tw-bg-opacity: 1;
  background-color: rgb(249 250 251 / var(--tw-bg-opacity, 1));
}

<<<<<<< HEAD
=======
.hover\:bg-gray-600:hover {
  --tw-bg-opacity: 1;
  background-color: rgb(75 85 99 / var(--tw-bg-opacity, 1));
}

.hover\:bg-gray-700:hover {
  --tw-bg-opacity: 1;
  background-color: rgb(55 65 81 / var(--tw-bg-opacity, 1));
}

>>>>>>> 120f94b8
.hover\:bg-gray-800:hover {
  --tw-bg-opacity: 1;
  background-color: rgb(31 41 55 / var(--tw-bg-opacity, 1));
}

.hover\:bg-green-600:hover {
  --tw-bg-opacity: 1;
  background-color: rgb(22 163 74 / var(--tw-bg-opacity, 1));
}

.hover\:bg-red-700:hover {
  --tw-bg-opacity: 1;
  background-color: rgb(185 28 28 / var(--tw-bg-opacity, 1));
}

.hover\:bg-yellow-200:hover {
  --tw-bg-opacity: 1;
  background-color: rgb(254 240 138 / var(--tw-bg-opacity, 1));
}

.hover\:from-blue-300:hover {
  --tw-gradient-from: #93c5fd var(--tw-gradient-from-position);
  --tw-gradient-to: rgb(147 197 253 / 0) var(--tw-gradient-to-position);
  --tw-gradient-stops: var(--tw-gradient-from), var(--tw-gradient-to);
}

.hover\:to-sky-300:hover {
  --tw-gradient-to: #7dd3fc var(--tw-gradient-to-position);
}

.hover\:text-blue-500:hover {
  --tw-text-opacity: 1;
  color: rgb(59 130 246 / var(--tw-text-opacity, 1));
}

.hover\:text-blue-800:hover {
  --tw-text-opacity: 1;
  color: rgb(30 64 175 / var(--tw-text-opacity, 1));
}

.hover\:text-gray-200:hover {
  --tw-text-opacity: 1;
  color: rgb(229 231 235 / var(--tw-text-opacity, 1));
}

.hover\:text-gray-500:hover {
  --tw-text-opacity: 1;
  color: rgb(107 114 128 / var(--tw-text-opacity, 1));
}

.hover\:text-gray-700:hover {
  --tw-text-opacity: 1;
  color: rgb(55 65 81 / var(--tw-text-opacity, 1));
}

.hover\:text-gray-800:hover {
  --tw-text-opacity: 1;
  color: rgb(31 41 55 / var(--tw-text-opacity, 1));
}

.hover\:text-gray-900:hover {
  --tw-text-opacity: 1;
  color: rgb(17 24 39 / var(--tw-text-opacity, 1));
}

<<<<<<< HEAD
=======
.hover\:text-green-500:hover {
  --tw-text-opacity: 1;
  color: rgb(34 197 94 / var(--tw-text-opacity, 1));
}

>>>>>>> 120f94b8
.hover\:text-red-500:hover {
  --tw-text-opacity: 1;
  color: rgb(239 68 68 / var(--tw-text-opacity, 1));
}

.hover\:underline:hover {
  text-decoration-line: underline;
}

.hover\:shadow-md:hover {
  --tw-shadow: 0 4px 6px -1px rgb(0 0 0 / 0.1), 0 2px 4px -2px rgb(0 0 0 / 0.1);
  --tw-shadow-colored: 0 4px 6px -1px var(--tw-shadow-color), 0 2px 4px -2px var(--tw-shadow-color);
  box-shadow: var(--tw-ring-offset-shadow, 0 0 #0000), var(--tw-ring-shadow, 0 0 #0000), var(--tw-shadow);
}

.focus\:z-10:focus {
  z-index: 10;
}

.focus\:border-blue-500:focus {
  --tw-border-opacity: 1;
  border-color: rgb(59 130 246 / var(--tw-border-opacity, 1));
}

.focus\:border-gray-500:focus {
  --tw-border-opacity: 1;
  border-color: rgb(107 114 128 / var(--tw-border-opacity, 1));
}

.focus\:outline-none:focus {
  outline: 2px solid transparent;
  outline-offset: 2px;
}

.focus\:ring-2:focus {
  --tw-ring-offset-shadow: var(--tw-ring-inset) 0 0 0 var(--tw-ring-offset-width) var(--tw-ring-offset-color);
  --tw-ring-shadow: var(--tw-ring-inset) 0 0 0 calc(2px + var(--tw-ring-offset-width)) var(--tw-ring-color);
  box-shadow: var(--tw-ring-offset-shadow), var(--tw-ring-shadow), var(--tw-shadow, 0 0 #0000);
}

.focus\:ring-blue-500:focus {
  --tw-ring-opacity: 1;
  --tw-ring-color: rgb(59 130 246 / var(--tw-ring-opacity, 1));
}

.focus\:ring-gray-500:focus {
  --tw-ring-opacity: 1;
  --tw-ring-color: rgb(107 114 128 / var(--tw-ring-opacity, 1));
}

.focus\:ring-white:focus {
  --tw-ring-opacity: 1;
  --tw-ring-color: rgb(255 255 255 / var(--tw-ring-opacity, 1));
}

.focus\:ring-offset-2:focus {
  --tw-ring-offset-width: 2px;
}

.disabled\:opacity-50:disabled {
  opacity: 0.5;
}

.group:hover .group-hover\:text-blue-400 {
  --tw-text-opacity: 1;
  color: rgb(96 165 250 / var(--tw-text-opacity, 1));
}

@media (min-width: 640px) {
  .sm\:col-span-2 {
    grid-column: span 2 / span 2;
  }

  .sm\:grid-cols-2 {
    grid-template-columns: repeat(2, minmax(0, 1fr));
  }

  .sm\:px-6 {
    padding-left: 1.5rem;
    padding-right: 1.5rem;
  }

  .sm\:text-sm {
    font-size: 0.875rem;
    line-height: 1.25rem;
  }
}

@media (min-width: 768px) {
  .md\:grid-cols-2 {
    grid-template-columns: repeat(2, minmax(0, 1fr));
  }
}

@media (min-width: 1024px) {
  .lg\:grid-cols-3 {
    grid-template-columns: repeat(3, minmax(0, 1fr));
  }

  .lg\:px-8 {
    padding-left: 2rem;
    padding-right: 2rem;
  }
}<|MERGE_RESOLUTION|>--- conflicted
+++ resolved
@@ -649,6 +649,10 @@
   top: 0px;
 }
 
+.z-10 {
+  z-index: 10;
+}
+
 .z-50 {
   z-index: 50;
 }
@@ -672,11 +676,6 @@
   margin-right: auto;
 }
 
-.my-2 {
-  margin-top: 0.5rem;
-  margin-bottom: 0.5rem;
-}
-
 .my-3 {
   margin-top: 0.75rem;
   margin-bottom: 0.75rem;
@@ -792,6 +791,10 @@
   display: inline-flex;
 }
 
+.table {
+  display: table;
+}
+
 .grid {
   display: grid;
 }
@@ -852,8 +855,6 @@
   max-height: 600px;
 }
 
-<<<<<<< HEAD
-=======
 .min-h-\[30px\] {
   min-height: 30px;
 }
@@ -862,7 +863,6 @@
   min-height: 60px;
 }
 
->>>>>>> 120f94b8
 .min-h-screen {
   min-height: 100vh;
 }
@@ -883,6 +883,10 @@
   width: 1rem;
 }
 
+.w-48 {
+  width: 12rem;
+}
+
 .w-5 {
   width: 1.25rem;
 }
@@ -897,6 +901,10 @@
 
 .min-w-0 {
   min-width: 0px;
+}
+
+.min-w-full {
+  min-width: 100%;
 }
 
 .max-w-2xl {
@@ -1051,6 +1059,12 @@
   margin-bottom: calc(-1px * var(--tw-space-y-reverse));
 }
 
+.space-x-1 > :not([hidden]) ~ :not([hidden]) {
+  --tw-space-x-reverse: 0;
+  margin-right: calc(0.25rem * var(--tw-space-x-reverse));
+  margin-left: calc(0.25rem * calc(1 - var(--tw-space-x-reverse)));
+}
+
 .space-x-2 > :not([hidden]) ~ :not([hidden]) {
   --tw-space-x-reverse: 0;
   margin-right: calc(0.5rem * var(--tw-space-x-reverse));
@@ -1081,12 +1095,27 @@
   margin-bottom: calc(2rem * var(--tw-space-y-reverse));
 }
 
+.divide-y > :not([hidden]) ~ :not([hidden]) {
+  --tw-divide-y-reverse: 0;
+  border-top-width: calc(1px * calc(1 - var(--tw-divide-y-reverse)));
+  border-bottom-width: calc(1px * var(--tw-divide-y-reverse));
+}
+
+.divide-gray-200 > :not([hidden]) ~ :not([hidden]) {
+  --tw-divide-opacity: 1;
+  border-color: rgb(229 231 235 / var(--tw-divide-opacity, 1));
+}
+
 .overflow-auto {
   overflow: auto;
 }
 
 .overflow-hidden {
   overflow: hidden;
+}
+
+.overflow-x-auto {
+  overflow-x: auto;
 }
 
 .overflow-y-auto {
@@ -1304,15 +1333,9 @@
   background-color: rgb(55 65 81 / var(--tw-bg-opacity, 1));
 }
 
-<<<<<<< HEAD
-.bg-gray-900 {
-  --tw-bg-opacity: 1;
-  background-color: rgb(17 24 39 / var(--tw-bg-opacity, 1));
-=======
 .bg-gray-800 {
   --tw-bg-opacity: 1;
   background-color: rgb(31 41 55 / var(--tw-bg-opacity, 1));
->>>>>>> 120f94b8
 }
 
 .bg-green-50 {
@@ -1325,14 +1348,11 @@
   background-color: rgb(34 197 94 / var(--tw-bg-opacity, 1));
 }
 
-<<<<<<< HEAD
-=======
 .bg-green-600 {
   --tw-bg-opacity: 1;
   background-color: rgb(22 163 74 / var(--tw-bg-opacity, 1));
 }
 
->>>>>>> 120f94b8
 .bg-red-50 {
   --tw-bg-opacity: 1;
   background-color: rgb(254 242 242 / var(--tw-bg-opacity, 1));
@@ -1632,6 +1652,10 @@
   padding-top: 1rem;
 }
 
+.text-left {
+  text-align: left;
+}
+
 .text-center {
   text-align: center;
 }
@@ -1695,8 +1719,6 @@
   font-weight: 600;
 }
 
-<<<<<<< HEAD
-=======
 .uppercase {
   text-transform: uppercase;
 }
@@ -1713,7 +1735,6 @@
   letter-spacing: 0.05em;
 }
 
->>>>>>> 120f94b8
 .text-amber-600 {
   --tw-text-opacity: 1;
   color: rgb(217 119 6 / var(--tw-text-opacity, 1));
@@ -1739,6 +1760,11 @@
   color: rgb(30 64 175 / var(--tw-text-opacity, 1));
 }
 
+.text-gray-200 {
+  --tw-text-opacity: 1;
+  color: rgb(229 231 235 / var(--tw-text-opacity, 1));
+}
+
 .text-gray-300 {
   --tw-text-opacity: 1;
   color: rgb(209 213 219 / var(--tw-text-opacity, 1));
@@ -1789,8 +1815,6 @@
   color: rgb(21 128 61 / var(--tw-text-opacity, 1));
 }
 
-<<<<<<< HEAD
-=======
 .text-green-800 {
   --tw-text-opacity: 1;
   color: rgb(22 101 52 / var(--tw-text-opacity, 1));
@@ -1801,7 +1825,6 @@
   color: rgb(79 70 229 / var(--tw-text-opacity, 1));
 }
 
->>>>>>> 120f94b8
 .text-red-400 {
   --tw-text-opacity: 1;
   color: rgb(248 113 113 / var(--tw-text-opacity, 1));
@@ -1942,6 +1965,10 @@
   transition-duration: 150ms;
 }
 
+.duration-100 {
+  transition-duration: 100ms;
+}
+
 .duration-200 {
   transition-duration: 200ms;
 }
@@ -1950,6 +1977,10 @@
   transition-duration: 300ms;
 }
 
+.duration-75 {
+  transition-duration: 75ms;
+}
+
 .ease-in {
   transition-timing-function: cubic-bezier(0.4, 0, 1, 1);
 }
@@ -1987,8 +2018,6 @@
   background-color: rgb(249 250 251 / var(--tw-bg-opacity, 1));
 }
 
-<<<<<<< HEAD
-=======
 .hover\:bg-gray-600:hover {
   --tw-bg-opacity: 1;
   background-color: rgb(75 85 99 / var(--tw-bg-opacity, 1));
@@ -1999,7 +2028,6 @@
   background-color: rgb(55 65 81 / var(--tw-bg-opacity, 1));
 }
 
->>>>>>> 120f94b8
 .hover\:bg-gray-800:hover {
   --tw-bg-opacity: 1;
   background-color: rgb(31 41 55 / var(--tw-bg-opacity, 1));
@@ -2065,17 +2093,19 @@
   color: rgb(17 24 39 / var(--tw-text-opacity, 1));
 }
 
-<<<<<<< HEAD
-=======
 .hover\:text-green-500:hover {
   --tw-text-opacity: 1;
   color: rgb(34 197 94 / var(--tw-text-opacity, 1));
 }
 
->>>>>>> 120f94b8
 .hover\:text-red-500:hover {
   --tw-text-opacity: 1;
   color: rgb(239 68 68 / var(--tw-text-opacity, 1));
+}
+
+.hover\:text-white:hover {
+  --tw-text-opacity: 1;
+  color: rgb(255 255 255 / var(--tw-text-opacity, 1));
 }
 
 .hover\:underline:hover {
